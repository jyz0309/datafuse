DROP TABLE IF EXISTS t;

CREATE TABLE t(c1 int) ENGINE = Null;
SELECT COUNT(1) from system.tables where name = 't' and database = 'default';

CREATE TABLE IF NOT EXISTS t(c1 int) ENGINE = Null;
<<<<<<< HEAD
CREATE TABLE t(c1 int) ENGINE = Null; -- {ErrorCode 2}
=======
CREATE TABLE t(c1 int) ENGINE = Null;

DROP TABLE IF EXISTS t;
>>>>>>> 9c7c7fa7
<|MERGE_RESOLUTION|>--- conflicted
+++ resolved
@@ -4,10 +4,6 @@
 SELECT COUNT(1) from system.tables where name = 't' and database = 'default';
 
 CREATE TABLE IF NOT EXISTS t(c1 int) ENGINE = Null;
-<<<<<<< HEAD
-CREATE TABLE t(c1 int) ENGINE = Null; -- {ErrorCode 2}
-=======
 CREATE TABLE t(c1 int) ENGINE = Null;
 
-DROP TABLE IF EXISTS t;
->>>>>>> 9c7c7fa7
+DROP TABLE IF EXISTS t;