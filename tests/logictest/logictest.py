--- conflicted
+++ resolved
@@ -309,10 +309,6 @@
                     statement_list = list()
                     for state in get_statements(file_path, suite_name):
                         statement_list.append(state)
-<<<<<<< HEAD
-
-                    self.batch_execute(statement_list)
-=======
                     
                     try:
                         self.batch_execute(statement_list)
@@ -320,7 +316,6 @@
                         log.warning(f"Get exception when running suite {suite_name}")
                         global_statistics.add_failed(self.kind, self.suite_now, e)
                         continue
->>>>>>> acf3247c
             else:
                 raise RuntimeError(f"batch_execute is not implement in runner {self.kind}")
 
