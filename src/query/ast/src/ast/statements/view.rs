// Copyright 2022 Datafuse Labs.
//
// Licensed under the Apache License, Version 2.0 (the "License");
// you may not use this file except in compliance with the License.
// You may obtain a copy of the License at
//
//     http://www.apache.org/licenses/LICENSE-2.0
//
// Unless required by applicable law or agreed to in writing, software
// distributed under the License is distributed on an "AS IS" BASIS,
// WITHOUT WARRANTIES OR CONDITIONS OF ANY KIND, either express or implied.
// See the License for the specific language governing permissions and
// limitations under the License.

use std::fmt::Display;
use std::fmt::Formatter;

use crate::ast::write_comma_separated_list;
use crate::ast::write_period_separated_list;
use crate::ast::Identifier;
use crate::ast::Query;

#[derive(Debug, Clone, PartialEq)]
pub struct CreateViewStmt {
    pub if_not_exists: bool,
<<<<<<< HEAD
    pub catalog: Option<Identifier>,
    pub database: Option<Identifier>,
    pub view: Identifier,
    pub query: Box<Query>,
=======
    pub catalog: Option<Identifier<'a>>,
    pub database: Option<Identifier<'a>>,
    pub view: Identifier<'a>,
    pub columns: Vec<Identifier<'a>>,
    pub query: Box<Query<'a>>,
>>>>>>> fb4c3a17
}

impl Display for CreateViewStmt {
    fn fmt(&self, f: &mut Formatter) -> std::fmt::Result {
        write!(f, "CREATE VIEW ")?;
        if self.if_not_exists {
            write!(f, "IF NOT EXISTS ")?;
        }
        write_period_separated_list(
            f,
            self.catalog
                .iter()
                .chain(&self.database)
                .chain(Some(&self.view)),
        )?;
        if !self.columns.is_empty() {
            write!(f, " (")?;
            write_comma_separated_list(f, &self.columns)?;
            write!(f, ")")?;
        }
        write!(f, " AS {}", self.query)
    }
}

#[derive(Debug, Clone, PartialEq)]
<<<<<<< HEAD
pub struct AlterViewStmt {
    pub catalog: Option<Identifier>,
    pub database: Option<Identifier>,
    pub view: Identifier,
    pub query: Box<Query>,
=======
pub struct AlterViewStmt<'a> {
    pub catalog: Option<Identifier<'a>>,
    pub database: Option<Identifier<'a>>,
    pub view: Identifier<'a>,
    pub columns: Vec<Identifier<'a>>,
    pub query: Box<Query<'a>>,
>>>>>>> fb4c3a17
}

impl Display for AlterViewStmt {
    fn fmt(&self, f: &mut Formatter) -> std::fmt::Result {
        write!(f, "ALTER VIEW ")?;
        write_period_separated_list(
            f,
            self.catalog
                .iter()
                .chain(&self.database)
                .chain(Some(&self.view)),
        )?;
        if !self.columns.is_empty() {
            write!(f, " (")?;
            write_comma_separated_list(f, &self.columns)?;
            write!(f, ")")?;
        }
        write!(f, " AS {}", self.query)
    }
}

#[derive(Debug, Clone, PartialEq, Eq)]
pub struct DropViewStmt {
    pub if_exists: bool,
    pub catalog: Option<Identifier>,
    pub database: Option<Identifier>,
    pub view: Identifier,
}

impl Display for DropViewStmt {
    fn fmt(&self, f: &mut Formatter) -> std::fmt::Result {
        write!(f, "DROP VIEW ")?;
        if self.if_exists {
            write!(f, "IF EXISTS ")?;
        }
        write_period_separated_list(
            f,
            self.catalog
                .iter()
                .chain(&self.database)
                .chain(Some(&self.view)),
        )
    }
}<|MERGE_RESOLUTION|>--- conflicted
+++ resolved
@@ -23,18 +23,11 @@
 #[derive(Debug, Clone, PartialEq)]
 pub struct CreateViewStmt {
     pub if_not_exists: bool,
-<<<<<<< HEAD
     pub catalog: Option<Identifier>,
     pub database: Option<Identifier>,
     pub view: Identifier,
+    pub columns: Vec<Identifier>,
     pub query: Box<Query>,
-=======
-    pub catalog: Option<Identifier<'a>>,
-    pub database: Option<Identifier<'a>>,
-    pub view: Identifier<'a>,
-    pub columns: Vec<Identifier<'a>>,
-    pub query: Box<Query<'a>>,
->>>>>>> fb4c3a17
 }
 
 impl Display for CreateViewStmt {
@@ -60,20 +53,12 @@
 }
 
 #[derive(Debug, Clone, PartialEq)]
-<<<<<<< HEAD
 pub struct AlterViewStmt {
     pub catalog: Option<Identifier>,
     pub database: Option<Identifier>,
     pub view: Identifier,
+    pub columns: Vec<Identifier>,
     pub query: Box<Query>,
-=======
-pub struct AlterViewStmt<'a> {
-    pub catalog: Option<Identifier<'a>>,
-    pub database: Option<Identifier<'a>>,
-    pub view: Identifier<'a>,
-    pub columns: Vec<Identifier<'a>>,
-    pub query: Box<Query<'a>>,
->>>>>>> fb4c3a17
 }
 
 impl Display for AlterViewStmt {
