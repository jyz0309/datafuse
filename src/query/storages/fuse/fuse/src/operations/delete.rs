--- conflicted
+++ resolved
@@ -126,11 +126,11 @@
     fn try_eval_const(&self, filter: &Expression) -> Result<bool> {
         let func_ctx = FunctionContext::default();
 
-<<<<<<< HEAD
-        let dummy_field = TableField::new("dummy", NullType::new_impl());
-        let dummy_schema = Arc::new(DataSchema::new(vec![dummy_field]));
-        let dummy_data_block =
-            Chunk::new_from_sequence(vec![(Value::Scalar(Scalar::Null), DataType::Null)]);
+        // let dummy_field = DataField::new("dummy", NullType::new_impl());
+        // let dummy_schema = Arc::new(DataSchema::new(vec![dummy_field]));
+        // let dummy_column = DataValue::Null.as_const_column(&NullType::new_impl(), 1)?;
+        // let dummy_data_block = DataBlock::create(dummy_schema.clone(), vec![dummy_column]);
+
         // let eval_node = Arc::new(Evaluator::eval_expression(filter, dummy_schema.as_ref())?);
         // let filter_result = eval_node.eval(&func_ctx, &dummy_data_block)?.vector;
         // debug_assert!(filter_result.len() == 1);
@@ -139,20 +139,6 @@
         //     .get(0)
         //     .as_bool()
         todo!("expression")
-=======
-        let dummy_field = DataField::new("dummy", NullType::new_impl());
-        let dummy_schema = Arc::new(DataSchema::new(vec![dummy_field]));
-        let dummy_column = DataValue::Null.as_const_column(&NullType::new_impl(), 1)?;
-        let dummy_data_block = DataBlock::create(dummy_schema.clone(), vec![dummy_column]);
-
-        let eval_node = Arc::new(Evaluator::eval_expression(filter, dummy_schema.as_ref())?);
-        let filter_result = eval_node.eval(&func_ctx, &dummy_data_block)?.vector;
-        debug_assert!(filter_result.len() == 1);
-
-        DataBlock::cast_to_nonull_boolean(&filter_result)?
-            .get(0)
-            .as_bool()
->>>>>>> 2bcfb67a
     }
 
     async fn try_add_deletion_source(
