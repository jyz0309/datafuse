// Copyright 2021 Datafuse Labs.
//
// Licensed under the Apache License, Version 2.0 (the "License");
// you may not use this file except in compliance with the License.
// You may obtain a copy of the License at
//
//     http://www.apache.org/licenses/LICENSE-2.0
//
// Unless required by applicable law or agreed to in writing, software
// distributed under the License is distributed on an "AS IS" BASIS,
// WITHOUT WARRANTIES OR CONDITIONS OF ANY KIND, either express or implied.
// See the License for the specific language governing permissions and
// limitations under the License.

use std::sync::Arc;

use common_base::base::tokio;
use common_exception::Result;
use common_meta_types::UserIdentity;
use common_users::UserApiProvider;
use databend_query::api::http::v1::instance_status::instance_status_handler;
use databend_query::api::http::v1::instance_status::InstanceStatus;
use databend_query::interpreters::Interpreter;
use databend_query::interpreters::InterpreterFactory;
use databend_query::sessions::QueryContext;
use databend_query::sessions::SessionType;
use databend_query::sessions::TableContext;
use databend_query::sql::Planner;
use poem::get;
use poem::http::header;
use poem::http::Method;
use poem::http::StatusCode;
use poem::http::Uri;
use poem::Endpoint;
use poem::Request;
use poem::Route;
use pretty_assertions::assert_eq;
use tokio_stream::StreamExt;

use crate::tests::create_query_context_with_type;

async fn get_status(ep: &Route) -> InstanceStatus {
    let response = ep
        .call(
            Request::builder()
                .uri(Uri::from_static("/v1/status"))
                .header(header::CONTENT_TYPE, "application/json")
                .method(Method::GET)
                .finish(),
        )
        .await
        .unwrap();
    assert_eq!(response.status(), StatusCode::OK);
    let body = response.into_body().into_vec().await.unwrap();
    serde_json::from_str::<InstanceStatus>(&String::from_utf8_lossy(&body)).unwrap()
}

async fn run_query(query_ctx: &Arc<QueryContext>) -> Result<Arc<dyn Interpreter>> {
    let sql = "select sleep(3) from numbers(1)";
    let user = UserApiProvider::instance()
        .get_user("test", UserIdentity::new("root", "localhost"))
        .await?;
    query_ctx.set_current_user(user);
    let mut planner = Planner::new(query_ctx.clone());
    let (plan, _, _) = planner.plan_sql(sql).await?;
    query_ctx.attach_query_str(plan.to_string(), sql);
    InterpreterFactory::get(query_ctx.clone(), &plan).await
}

#[tokio::test]
async fn test_status() -> Result<()> {
    let (_guard, query_ctx) = create_query_context_with_type(SessionType::HTTPQuery).await?;
    let ep = Route::new().at("/v1/status", get(instance_status_handler));

    let status = get_status(&ep).await;
    assert_eq!(
        (
            status.running_queries_count,
            status.last_query_started_at.is_some(),
            status.last_query_finished_at.is_some(),
        ),
        (0, false, false),
        "before running"
    );

    {
        let interpreter = run_query(&query_ctx).await?;
        let mut stream = interpreter.execute(query_ctx.clone()).await?;
        let status = get_status(&ep).await;
        assert_eq!(
            (
                status.running_queries_count,
                status.last_query_started_at.is_some(),
                status.last_query_finished_at.is_some(),
            ),
            (1, true, false),
            "running"
        );

<<<<<<< HEAD
        while stream.next().await.is_some() {}
=======
        while (stream.next().await).is_some() {}
>>>>>>> 20a020b7
    }

    let status = get_status(&ep).await;
    assert_eq!(
        (
            status.running_queries_count,
            status.last_query_started_at.is_some(),
            status.last_query_finished_at.is_some(),
        ),
        (0, true, true),
        "finished"
    );

    Ok(())
}<|MERGE_RESOLUTION|>--- conflicted
+++ resolved
@@ -97,11 +97,7 @@
             "running"
         );
 
-<<<<<<< HEAD
-        while stream.next().await.is_some() {}
-=======
         while (stream.next().await).is_some() {}
->>>>>>> 20a020b7
     }
 
     let status = get_status(&ep).await;
