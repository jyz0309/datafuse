--- conflicted
+++ resolved
@@ -90,138 +90,4 @@
     }
 
     Ok(())
-<<<<<<< HEAD
-=======
-}
-
-#[tokio::test]
-async fn test_parse_uri_location() -> Result<()> {
-    let (_guard, ctx) = create_query_context().await?;
-
-    // Cases are in the format:
-    // - `name`
-    // - `input location`
-    // - `input credential option`
-    // - `input encryption option`
-    // - `expected user stage info`
-    // - `expected path`
-    let cases = vec![
-        (
-            "s3 root",
-            "s3://test",
-            BTreeMap::from([
-                ("aws_key_id".into(), "test_aws_key_id".into()),
-                ("aws_secret_key".into(), "test_aws_secret_key".into()),
-            ]),
-            BTreeMap::from([("master_key".into(), "test_master_key".into())]),
-            UserStageInfo {
-                stage_name: "s3://test/".to_string(),
-                stage_type: StageType::External,
-                stage_params: StageParams {
-                    storage: StorageParams::S3(StorageS3Config {
-                        bucket: "test".to_string(),
-                        access_key_id: "test_aws_key_id".to_string(),
-                        secret_access_key: "test_aws_secret_key".to_string(),
-                        master_key: "test_master_key".to_string(),
-                        root: "/".to_string(),
-                        disable_credential_loader: true,
-                        ..Default::default()
-                    }),
-                },
-                ..Default::default()
-            },
-            "/",
-        ),
-        (
-            "s3 root with suffix",
-            "s3://test/",
-            BTreeMap::from([
-                ("aws_key_id".into(), "test_aws_key_id".into()),
-                ("aws_secret_key".into(), "test_aws_secret_key".into()),
-            ]),
-            BTreeMap::from([("master_key".into(), "test_master_key".into())]),
-            UserStageInfo {
-                stage_name: "s3://test/".to_string(),
-                stage_type: StageType::External,
-                stage_params: StageParams {
-                    storage: StorageParams::S3(StorageS3Config {
-                        bucket: "test".to_string(),
-                        access_key_id: "test_aws_key_id".to_string(),
-                        secret_access_key: "test_aws_secret_key".to_string(),
-                        master_key: "test_master_key".to_string(),
-                        root: "/".to_string(),
-                        disable_credential_loader: true,
-                        ..Default::default()
-                    }),
-                },
-                ..Default::default()
-            },
-            "/",
-        ),
-        (
-            "s3 file path",
-            "s3://test/path/to/file",
-            BTreeMap::from([
-                ("aws_key_id".into(), "test_aws_key_id".into()),
-                ("aws_secret_key".into(), "test_aws_secret_key".into()),
-            ]),
-            BTreeMap::from([("master_key".into(), "test_master_key".into())]),
-            UserStageInfo {
-                stage_name: "s3://test/path/to/file".to_string(),
-                stage_type: StageType::External,
-                stage_params: StageParams {
-                    storage: StorageParams::S3(StorageS3Config {
-                        bucket: "test".to_string(),
-                        access_key_id: "test_aws_key_id".to_string(),
-                        secret_access_key: "test_aws_secret_key".to_string(),
-                        master_key: "test_master_key".to_string(),
-                        root: "/".to_string(),
-                        disable_credential_loader: true,
-                        ..Default::default()
-                    }),
-                },
-                ..Default::default()
-            },
-            "/path/to/file",
-        ),
-        (
-            "s3 dir path",
-            "s3://test/path/to/dir/",
-            BTreeMap::from([
-                ("aws_key_id".into(), "test_aws_key_id".into()),
-                ("aws_secret_key".into(), "test_aws_secret_key".into()),
-            ]),
-            BTreeMap::from([("master_key".into(), "test_master_key".into())]),
-            UserStageInfo {
-                stage_name: "s3://test/path/to/dir/".to_string(),
-                stage_type: StageType::External,
-                stage_params: StageParams {
-                    storage: StorageParams::S3(StorageS3Config {
-                        bucket: "test".to_string(),
-                        access_key_id: "test_aws_key_id".to_string(),
-                        secret_access_key: "test_aws_secret_key".to_string(),
-                        master_key: "test_master_key".to_string(),
-                        root: "/path/to/dir/".to_string(),
-                        disable_credential_loader: true,
-                        ..Default::default()
-                    }),
-                },
-                ..Default::default()
-            },
-            "/",
-        ),
-    ];
-
-    for (name, input_location, input_credential, input_encryption, expected_stage, expected_path) in
-        cases
-    {
-        let (stage, path) =
-            parse_uri_location(&ctx, input_location, &input_credential, &input_encryption)?;
-
-        assert_eq!(stage, expected_stage, "{}", name);
-        assert_eq!(path, expected_path, "{}", name);
-    }
-
-    Ok(())
->>>>>>> 7606db5f
 }