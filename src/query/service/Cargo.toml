[package]
name = "databend-query"
description = "A real-time Cloud Distributed Query Engine"
version = { workspace = true }
authors = { workspace = true }
license = { workspace = true }
publish = { workspace = true }
edition = { workspace = true }

[lib]
doctest = false
test = false

[features]
default = ["simd"]
simd = ["common-arrow/simd"]
tokio-console = ["common-tracing/console", "common-base/tracing"]
memory-profiling = ["common-base/memory-profiling", "common-http/memory-profiling", "tempfile"]
storage-hdfs = ["opendal/services-hdfs", "common-storage/storage-hdfs"]
hive = ["common-hive-meta-store", "thrift", "storage-hdfs", "common-config/hive", "common-storages-hive"]
io-uring = [
    # "common-meta-embedded/io-uring",
    "common-meta-store/io-uring",
    # "common-meta-sled-store/io-uring",
    # "common-meta-raft-store/io-uring",
]

[dependencies]
# Workspace dependencies
common-arrow = { path = "../../common/arrow" }
common-ast = { path = "../ast" }
common-base = { path = "../../common/base" }
common-catalog = { path = "../catalog" }
common-config = { path = "../config" }
common-datablocks = { path = "../datablocks" }
common-datavalues = { path = "../datavalues" }
common-exception = { path = "../../common/exception" }
common-formats = { path = "../formats" }
common-functions = { path = "../functions" }
common-fuse-meta = { path = "../storages/fuse-meta" }
common-grpc = { path = "../../common/grpc" }
common-hashtable = { path = "../../common/hashtable" }
common-hive-meta-store = { path = "../storages/hive-meta-store", optional = true }
common-http = { path = "../../common/http" }
common-io = { path = "../../common/io" }
common-legacy-expression = { path = "../legacy-expression" }
common-legacy-parser = { path = "../legacy-parser" }
common-legacy-planners = { path = "../legacy-planners" }
common-management = { path = "../management" }
common-meta-api = { path = "../../meta/api" }
common-meta-app = { path = "../../meta/app" }
# common-meta-embedded = { path = "../../meta/embedded" }
common-meta-store = { path = "../../meta/store" }
common-meta-types = { path = "../../meta/types" }
common-metrics = { path = "../../common/metrics" }
common-pipeline-core = { path = "../pipeline/core" }
common-pipeline-sinks = { path = "../pipeline/sinks" }
common-pipeline-sources = { path = "../pipeline/sources" }
common-pipeline-transforms = { path = "../pipeline/transforms" }
common-planner = { path = "../planner" }
common-settings = { path = "../settings" }
common-sql = { path = "../sql" }
common-storage = { path = "../../common/storage" }
common-storages-cache = { path = "../storages/cache" }
common-storages-constants = { path = "../storages/constants" }
<<<<<<< HEAD
=======
common-storages-context = { path = "../storages/context" }
common-storages-factory = { path = "../storages/factory" }
>>>>>>> c15ca523
common-storages-fuse = { path = "../storages/fuse" }
common-storages-hive = { path = "../storages/hive", optional = true }
common-storages-index = { path = "../storages/index" }
common-storages-preludes = { path = "../storages/preludes" }
common-storages-share = { path = "../storages/share" }
common-streams = { path = "../streams" }
common-tracing = { path = "../../common/tracing" }
common-users = { path = "../users" }

# Github dependencies
thrift = { git = "https://github.com/datafuse-extras/thrift", tag = "v0.17.0", optional = true }

# Crates.io dependencies
ahash = "0.8.0"
async-channel = "1.7.1"
async-recursion = "1.0.0"
async-stream = "0.3.3"
async-trait = { version = "0.1.57", package = "async-trait-fn" }
backon = "0.2"
bumpalo = "3.11.0"
byteorder = "1.4.3"
bytes = "1.2.1"
chrono = "0.4.22"
chrono-tz = "0.6.3"
futures = "0.3.24"
futures-util = "0.3.24"
headers = "0.3.8"
http = "0.2.8"
itertools = "0.10.5"
jwtk = "0.2.4"
lz4 = "1.24.0"
metrics = "0.20.1"
naive-cityhash = "0.2.0"
once_cell = "1.15.0"
opendal = { version = "0.19", features = ["layers-retry", "layers-tracing", "layers-metrics", "compress"] }
opensrv-mysql = "0.2.0"
openssl = { version = "0.10.41", features = ["vendored"] }
parking_lot = "0.12.1"
petgraph = "0.6.2"
poem = { version = "1", features = ["rustls", "multipart", "compression"] }
primitive-types = "0.12.0"
rand = "0.8.5"
regex = "1.6.0"
semver = "1.0.14"
serde = { workspace = true }
serde_json = { workspace = true }
tempfile = { version = "3.3.0", optional = true }
time = "0.3.14"
tokio-stream = { version = "0.1.10", features = ["net"] }
tonic = "0.8.1"
tracing = "0.1.36"
typetag = "0.2.3"
uuid = { version = "1.1.2", features = ["serde", "v4"] }

[dev-dependencies]
common-meta-embedded = { path = "../../meta/embedded" }

base64 = "0.13.0"
criterion = "0.4"
goldenfile = "1.4"
hex = "0.4.3"
jwt-simple = "0.11.0"
maplit = "1.0.2"
mysql_async = "0.30.0"
num = "0.4.0"
pretty_assertions = "1.3.0"
reqwest = { version = "0.11.12", features = ["json", "native-tls"] }
temp-env = "0.3.0"
tempfile = "3.3.0"
toml = { version = "0.5.9", default-features = false }
url = "2.3.1"
walkdir = "2.3.2"
wiremock = "0.5.14"

[build-dependencies]
common-building = { path = "../../common/building" }<|MERGE_RESOLUTION|>--- conflicted
+++ resolved
@@ -63,11 +63,7 @@
 common-storage = { path = "../../common/storage" }
 common-storages-cache = { path = "../storages/cache" }
 common-storages-constants = { path = "../storages/constants" }
-<<<<<<< HEAD
-=======
-common-storages-context = { path = "../storages/context" }
 common-storages-factory = { path = "../storages/factory" }
->>>>>>> c15ca523
 common-storages-fuse = { path = "../storages/fuse" }
 common-storages-hive = { path = "../storages/hive", optional = true }
 common-storages-index = { path = "../storages/index" }
