// Copyright 2021 Datafuse Labs.
//
// Licensed under the Apache License, Version 2.0 (the "License");
// you may not use this file except in compliance with the License.
// You may obtain a copy of the License at
//
//     http://www.apache.org/licenses/LICENSE-2.0
//
// Unless required by applicable law or agreed to in writing, software
// distributed under the License is distributed on an "AS IS" BASIS,
// WITHOUT WARRANTIES OR CONDITIONS OF ANY KIND, either express or implied.
// See the License for the specific language governing permissions and
// limitations under the License.

use std::fmt;
use std::fmt::Formatter;

use crate::AggregatorFinalPlan;
use crate::AggregatorPartialPlan;
use crate::BroadcastPlan;
use crate::CopyPlan;
use crate::CreateDatabasePlan;
use crate::CreateRolePlan;
use crate::CreateTablePlan;
use crate::DropDatabasePlan;
use crate::DropRolePlan;
use crate::DropTablePlan;
use crate::Expression;
use crate::ExpressionPlan;
use crate::LimitPlan;
use crate::PlanNode;
use crate::ProjectionPlan;
use crate::ReadDataSourcePlan;
use crate::SortPlan;
use crate::StagePlan;
use crate::SubQueriesSetPlan;

pub struct PlanNodeIndentFormatDisplay<'a> {
    indent: usize,
    node: &'a PlanNode,
    printed_indent: bool,
}

impl<'a> PlanNodeIndentFormatDisplay<'a> {
    pub fn create(indent: usize, node: &'a PlanNode, printed: bool) -> Self {
        PlanNodeIndentFormatDisplay {
            indent,
            node,
            printed_indent: printed,
        }
    }
}

impl<'a> fmt::Display for PlanNodeIndentFormatDisplay<'a> {
    fn fmt(&self, f: &mut Formatter) -> fmt::Result {
        if !self.printed_indent {
            write!(f, "{}", str::repeat("  ", self.indent))?;
        }

        match self.node {
            PlanNode::Stage(plan) => Self::format_stage(f, plan),
            PlanNode::Broadcast(plan) => Self::format_broadcast(f, plan),
            PlanNode::Projection(plan) => Self::format_projection(f, plan),
            PlanNode::Expression(plan) => Self::format_expression(f, plan),
            PlanNode::AggregatorPartial(plan) => Self::format_aggregator_partial(f, plan),
            PlanNode::AggregatorFinal(plan) => Self::format_aggregator_final(f, plan),
            PlanNode::Filter(plan) => write!(f, "Filter: {:?}", plan.predicate),
            PlanNode::Having(plan) => write!(f, "Having: {:?}", plan.predicate),
            PlanNode::Sort(plan) => Self::format_sort(f, plan),
            PlanNode::Limit(plan) => Self::format_limit(f, plan),
            PlanNode::SubQueryExpression(plan) => Self::format_subquery_expr(f, plan),
            PlanNode::ReadSource(plan) => Self::format_read_source(f, plan),
            PlanNode::CreateDatabase(plan) => Self::format_create_database(f, plan),
            PlanNode::DropDatabase(plan) => Self::format_drop_database(f, plan),
            PlanNode::CreateTable(plan) => Self::format_create_table(f, plan),
            PlanNode::DropTable(plan) => Self::format_drop_table(f, plan),
<<<<<<< HEAD
            PlanNode::Copy(plan) => Self::format_copy(f, plan),
=======
            PlanNode::CreateRole(plan) => Self::format_create_role(f, plan),
            PlanNode::DropRole(plan) => Self::format_drop_role(f, plan),
>>>>>>> 6a56b233
            _ => {
                let mut printed = true;

                for input in self.node.inputs() {
                    if matches!(input.as_ref(), PlanNode::Empty(_)) {
                        continue;
                    }

                    if !printed {
                        writeln!(f)?;
                    }

                    PlanNodeIndentFormatDisplay::create(self.indent, input.as_ref(), printed)
                        .fmt(f)?;
                    printed = true;
                }

                return fmt::Result::Ok(());
            }
        }?;

        let new_indent = self.indent + 1;
        for input in self.node.inputs() {
            if matches!(input.as_ref(), PlanNode::Empty(_)) {
                continue;
            }

            writeln!(f)?;
            PlanNodeIndentFormatDisplay::create(new_indent, &input, false).fmt(f)?;
        }

        fmt::Result::Ok(())
    }
}

impl<'a> PlanNodeIndentFormatDisplay<'a> {
    fn format_stage(f: &mut Formatter, plan: &StagePlan) -> fmt::Result {
        write!(f, "RedistributeStage[expr: {:?}]", plan.scatters_expr)
    }

    fn format_broadcast(f: &mut Formatter, _plan: &BroadcastPlan) -> fmt::Result {
        write!(f, "Broadcast in cluster")
    }

    fn format_projection(f: &mut Formatter, plan: &ProjectionPlan) -> fmt::Result {
        write!(f, "Projection: ")?;
        for i in 0..plan.expr.len() {
            if i > 0 {
                write!(f, ", ")?;
            }
            write!(
                f,
                "{:?}:{:?}",
                plan.expr[i],
                plan.expr[i].to_data_type(&plan.input.schema()).unwrap()
            )?;
        }

        fmt::Result::Ok(())
    }

    fn format_expression(f: &mut Formatter, plan: &ExpressionPlan) -> fmt::Result {
        write!(f, "Expression: ")?;
        for i in 0..plan.exprs.len() {
            if i > 0 {
                write!(f, ", ")?;
            }
            write!(
                f,
                "{:?}:{:?}",
                plan.exprs[i],
                plan.exprs[i].to_data_type(&plan.input.schema()).unwrap()
            )?;
        }

        write!(f, " ({})", plan.desc)
    }

    fn format_aggregator_partial(f: &mut Formatter, plan: &AggregatorPartialPlan) -> fmt::Result {
        write!(
            f,
            "AggregatorPartial: groupBy=[{:?}], aggr=[{:?}]",
            plan.group_expr, plan.aggr_expr
        )
    }

    fn format_aggregator_final(f: &mut Formatter, plan: &AggregatorFinalPlan) -> fmt::Result {
        write!(
            f,
            "AggregatorFinal: groupBy=[{:?}], aggr=[{:?}]",
            plan.group_expr, plan.aggr_expr
        )
    }

    fn format_sort(f: &mut Formatter, plan: &SortPlan) -> fmt::Result {
        write!(f, "Sort: ")?;
        for i in 0..plan.order_by.len() {
            if i > 0 {
                write!(f, ", ")?;
            }
            let expr = plan.order_by[i].clone();
            write!(
                f,
                "{:?}:{:?}",
                expr,
                expr.to_data_type(&plan.schema()).unwrap()
            )?;
        }

        fmt::Result::Ok(())
    }

    fn format_limit(f: &mut Formatter, plan: &LimitPlan) -> fmt::Result {
        match (plan.n, plan.offset) {
            (Some(n), 0) => write!(f, "Limit: {}", n),
            (Some(n), offset) => write!(f, "Limit: {}, {}", n, offset),
            (None, offset) => write!(f, "Limit: all, {}", offset),
        }
    }

    fn format_subquery_expr(f: &mut Formatter, plan: &SubQueriesSetPlan) -> fmt::Result {
        let mut names = Vec::with_capacity(plan.expressions.len());
        for expression in &plan.expressions {
            match expression {
                Expression::Subquery { name, .. } => names.push(name.clone()),
                Expression::ScalarSubquery { name, .. } => names.push(name.clone()),
                _ => {}
            };
        }
        write!(f, "Create sub queries sets: [{}]", names.join(", "))
    }

    fn format_read_source(f: &mut Formatter, plan: &ReadDataSourcePlan) -> fmt::Result {
        write!(
            f,
            "ReadDataSource: scan schema: {}, statistics: [read_rows: {:?}, read_bytes: {:?}, partitions_scanned: {:?}, partitions_total: {:?}]",
            PlanNode::display_scan_fields(&plan.scan_fields()),
            plan.statistics.read_rows,
            plan.statistics.read_bytes,
            plan.statistics.partitions_scanned,
            plan.statistics.partitions_total,
        )?;

        if let Some(p) = &plan.push_downs {
            if p.limit.is_some() || p.projection.is_some() {
                write!(f, ", push_downs: [")?;
                let mut comma = false;
                if p.projection.is_some() {
                    write!(f, "projections: {:?}", p.projection.clone().unwrap())?;
                    comma = true;
                }

                if !p.filters.is_empty() {
                    if comma {
                        write!(f, ", ")?;
                    }
                    write!(f, "filters: {:?}", p.filters)?;
                    comma = true;
                }

                if p.limit.is_some() {
                    if comma {
                        write!(f, ", ")?;
                    }

                    write!(f, "limit: {:?}", p.limit.unwrap())?;
                    write!(f, ", order_by: {:?}", p.order_by)?;
                }

                write!(f, "]")?;
            }
        }
        Ok(())
    }

    fn format_create_database(f: &mut Formatter, plan: &CreateDatabasePlan) -> fmt::Result {
        write!(f, "Create database {:},", plan.db)?;
        write!(f, " if_not_exists:{:},", plan.if_not_exists)?;
        if !plan.meta.engine.is_empty() {
            write!(
                f,
                " engine: {}={:?},",
                plan.meta.engine, plan.meta.engine_options
            )?;
        }
        write!(f, " option: {:?}", plan.meta.options)
    }

    fn format_drop_database(f: &mut Formatter, plan: &DropDatabasePlan) -> fmt::Result {
        write!(f, "Drop database {:},", plan.db)?;
        write!(f, " if_exists:{:}", plan.if_exists)
    }

    fn format_create_role(f: &mut Formatter, plan: &CreateRolePlan) -> fmt::Result {
        write!(f, "Create role {:}", plan.role_identity)?;
        write!(f, " if_not_exist:{:}", plan.if_not_exists)
    }

    fn format_drop_role(f: &mut Formatter, plan: &DropRolePlan) -> fmt::Result {
        write!(f, "Drop role {:}", plan.role_identity)?;
        write!(f, " if_exists:{:}", plan.if_exists)
    }

    fn format_create_table(f: &mut Formatter, plan: &CreateTablePlan) -> fmt::Result {
        write!(f, "Create table {:}.{:}", plan.db, plan.table)?;
        write!(f, " {:},", plan.schema())?;
        // need engine to impl Display
        write!(f, " engine: {},", plan.engine())?;
        write!(f, " if_not_exists:{:},", plan.if_not_exists)?;
        write!(f, " option: {:?},", plan.options())?;
        write!(f, " as_select: {:?}", plan.as_select())
    }

    fn format_drop_table(f: &mut Formatter, plan: &DropTablePlan) -> fmt::Result {
        write!(f, "Drop table {:}.{:},", plan.db, plan.table)?;
        write!(f, " if_exists:{:}", plan.if_exists)
    }

    fn format_copy(f: &mut Formatter, plan: &CopyPlan) -> fmt::Result {
        write!(f, "Copy into {:}.{:}", plan.db_name, plan.tbl_name)?;
        write!(f, " ,stage_plan:{:?}", plan.stage_plan)?;
        if !plan.files.is_empty() {
            write!(f, " ,files:{:?}", plan.files)?;
        }
        write!(f, " ,validation_mode:{:?}", plan.validation_mode)
    }
}<|MERGE_RESOLUTION|>--- conflicted
+++ resolved
@@ -74,12 +74,9 @@
             PlanNode::DropDatabase(plan) => Self::format_drop_database(f, plan),
             PlanNode::CreateTable(plan) => Self::format_create_table(f, plan),
             PlanNode::DropTable(plan) => Self::format_drop_table(f, plan),
-<<<<<<< HEAD
-            PlanNode::Copy(plan) => Self::format_copy(f, plan),
-=======
             PlanNode::CreateRole(plan) => Self::format_create_role(f, plan),
             PlanNode::DropRole(plan) => Self::format_drop_role(f, plan),
->>>>>>> 6a56b233
+            PlanNode::Copy(plan) => Self::format_copy(f, plan),
             _ => {
                 let mut printed = true;
 
