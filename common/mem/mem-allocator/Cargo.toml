--- conflicted
+++ resolved
@@ -6,12 +6,8 @@
 # See more keys and their definitions at https://doc.rust-lang.org/cargo/reference/manifest.html
 
 [dependencies]
-<<<<<<< HEAD
 common-base = {path = "../../base" }
-tikv-jemalloc-sys = "0.4.2+5.2.1-patched.2"
-=======
 tikv-jemalloc-sys = "0.4.2"
->>>>>>> 2b9cd079
 common-infallible = { path = "../../infallible" }
 parking_lot = "0.11"
 common-mem-derive = { path = "../mem-derive" }