// Copyright 2022 Datafuse Labs.
//
// Licensed under the Apache License, Version 2.0 (the "License");
// you may not use this file except in compliance with the License.
// You may obtain a copy of the License at
//
//     http://www.apache.org/licenses/LICENSE-2.0
//
// Unless required by applicable law or agreed to in writing, software
// distributed under the License is distributed on an "AS IS" BASIS,
// WITHOUT WARRANTIES OR CONDITIONS OF ANY KIND, either express or implied.
// See the License for the specific language governing permissions and
// limitations under the License.

use std::io::Write;

use common_ast::parser::error::Backtrace;
use common_ast::parser::error::DisplayError as _;
use common_ast::parser::expr::*;
use common_ast::parser::parse_sql;
use common_ast::parser::query::*;
use common_ast::parser::token::*;
use common_ast::parser::tokenize_sql;
use common_ast::parser::util::Input;
use common_ast::rule;
use common_exception::Result;
use goldenfile::Mint;
use nom::Parser;

macro_rules! run_parser {
    ($file:expr, $parser:expr, $source:expr $(,)*) => {
        let tokens = Tokenizer::new($source).collect::<Result<Vec<_>>>().unwrap();
        let backtrace = Backtrace::new();
        let parser = $parser;
        let mut parser = rule! { #parser ~ &EOI };
        match parser.parse(Input(&tokens, &backtrace)) {
            Ok((i, (output, _))) => {
                assert_eq!(i[0].kind, TokenKind::EOI);
                writeln!($file, "---------- Input ----------").unwrap();
                writeln!($file, "{}", $source).unwrap();
                writeln!($file, "---------- Output ---------").unwrap();
                writeln!($file, "{}", output).unwrap();
                writeln!($file, "---------- AST ------------").unwrap();
                writeln!($file, "{:#?}", output).unwrap();
                writeln!($file, "\n").unwrap();
            }
            Err(nom::Err::Error(err) | nom::Err::Failure(err)) => {
                let report = err.display_error(()).trim_end().to_string();
                writeln!($file, "---------- Input ----------").unwrap();
                writeln!($file, "{}", $source).unwrap();
                writeln!($file, "---------- Output ---------").unwrap();
                writeln!($file, "{}", report).unwrap();
                writeln!($file, "\n").unwrap();
            }
            Err(nom::Err::Incomplete(_)) => unreachable!(),
        }
    };
}

#[test]
fn test_statement() {
    let mut mint = Mint::new("tests/it/testdata");
    let mut file = mint.new_goldenfile("statement.txt").unwrap();
    let cases = &[
        r#"show tables"#,
        r#"show processlist;"#,
        r#"show create table a.b;"#,
        r#"explain pipeline select a from b;"#,
        r#"describe a;"#,
        r#"create table if not exists a.b (c integer not null default 1, b varchar);"#,
        r#"create table if not exists a.b (c integer default 1 not null, b varchar) as select * from t;"#,
        r#"create table a.b like c.d;"#,
        r#"create table t like t2 engine = memory;"#,
        r#"truncate table a;"#,
        r#"truncate table "a".b;"#,
        r#"drop table a;"#,
        r#"drop table if exists a."b";"#,
        r#"use "a";"#,
        r#"create database if not exists a;"#,
        r#"create database catalog.t engine = Default;"#,
        r#"create database t engine = Github(token='123456');"#,
        r#"create database t engine = Default;"#,
        r#"drop database catalog.t;"#,
        r#"drop database if exists t;"#,
        r#"create table c(a DateTime null, b DateTime(3));"#,
        r#"create view v as select number % 3 as a from numbers(1000);"#,
        r#"alter view v as select number % 3 as a from numbers(1000);"#,
        r#"drop view v;"#,
        r#"rename table d.t to e.s;"#,
        r#"truncate table test;"#,
        r#"truncate table test_db.test;"#,
        r#"DROP table table1;"#,
        r#"DROP table IF EXISTS table1;"#,
        r#"CREATE TABLE t(c1 int null, c2 bigint null, c3 varchar null);"#,
        r#"CREATE TABLE t(c1 int not null, c2 bigint not null, c3 varchar not null);"#,
        r#"CREATE TABLE t(c1 int default 1);"#,
        r#"DROP database if exists db1;"#,
        r#"select distinct a, count(*) from t where a = 1 and b - 1 < a group by a having a = 1;"#,
        r#"select * from t4;"#,
        r#"select * from aa.bb;"#,
        r#"select * from a, b, c;"#,
        r#"select * from a join b on a.a = b.a;"#,
        r#"select * from a left outer join b on a.a = b.a;"#,
        r#"select * from a right outer join b on a.a = b.a;"#,
        r#"select * from a full outer join b on a.a = b.a;"#,
        r#"select * from a inner join b on a.a = b.a;"#,
        r#"select * from a left outer join b using(a);"#,
        r#"select * from a right outer join b using(a);"#,
        r#"select * from a full outer join b using(a);"#,
        r#"select * from a inner join b using(a);"#,
        r#"insert into t (c1, c2) values (1, 2), (3, 4);"#,
        r#"insert into table t format json;"#,
        r#"insert into table t select * from t2;"#,
        r#"select parse_json('{"k1": [0, 1, 2]}').k1[0];"#,
        r#"CREATE STAGE IF NOT EXISTS test_stage url='s3://load/files/' credentials=(aws_key_id='1a2b3c' aws_secret_key='4x5y6z') file_format=(FORMAT = CSV compression = GZIP record_delimiter=',')"#,
        r#"list @stage_a;"#,
        r#"create user 'test-e'@'localhost' identified by 'password';"#,
        r#"drop user if exists 'test-j'@'localhost';"#,
        r#"alter user 'test-e'@'localhost' identified by 'new-password';"#,
        r#"create role 'test'"#,
        r#"drop role if exists 'test'"#,
        r#"ALTER TABLE t CLUSTER BY(c1);"#,
        r#"ALTER TABLE t DROP CLUSTER KEY;"#,
        r#"ALTER DATABASE IF EXISTS catalog.c RENAME TO a;"#,
        r#"ALTER DATABASE c RENAME TO a;"#,
        r#"ALTER DATABASE catalog.c RENAME TO a;"#,
        r#"CREATE TABLE t (a INT COMMENT 'col comment') COMMENT='table comment';"#,
    ];

    for case in cases {
        let tokens = tokenize_sql(case).unwrap();
        let backtrace = Backtrace::new();
        let stmt = parse_sql(&tokens, &backtrace).unwrap();
        writeln!(file, "---------- Input ----------").unwrap();
        writeln!(file, "{}", case).unwrap();
        writeln!(file, "---------- Output ---------").unwrap();
        writeln!(file, "{}", stmt).unwrap();
        writeln!(file, "---------- AST ------------").unwrap();
        writeln!(file, "{:#?}", stmt).unwrap();
        writeln!(file, "\n").unwrap();
    }
}

#[test]
fn test_statement_error() {
    let mut mint = Mint::new("tests/it/testdata");
    let mut file = mint.new_goldenfile("statement-error.txt").unwrap();

    let cases = &[
        r#"create table a.b (c integer not null 1, b float(10))"#,
        r#"create table a (c float(10))"#,
        r#"create table a (c varch)"#,
        r#"drop table if a.b"#,
        r#"truncate table a.b.c.d"#,
        r#"truncate a"#,
        r#"drop a"#,
        r#"insert into t format"#,
        r#"alter database system x rename to db"#,
        r#"create user 'test-e'@'localhost' identified bi 'password';"#,
        r#"drop usar if exists 'test-j'@'localhost';"#,
        r#"alter user 'test-e'@'localhost' identifie by 'new-password';"#,
        r#"create role 'test'@'localhost';"#,
        r#"drop role 'test'@'localhost';"#,
    ];

    for case in cases {
        let tokens = tokenize_sql(case).unwrap();
        let backtrace = Backtrace::new();
        let err = parse_sql(&tokens, &backtrace).unwrap_err();
        writeln!(file, "---------- Input ----------").unwrap();
        writeln!(file, "{}", case).unwrap();
        writeln!(file, "---------- Output ---------").unwrap();
        writeln!(file, "{}", err.message()).unwrap();
    }
}

#[test]
fn test_query() {
    let mut mint = Mint::new("tests/it/testdata");
    let mut file = mint.new_goldenfile("query.txt").unwrap();
    let cases = &[
        r#"select * from a limit 3 offset 4 format csv"#,
        r#"select * from customer inner join orders"#,
        r#"select * from customer cross join orders"#,
        r#"select * from customer inner join orders on a = b limit 1"#,
        r#"select * from customer inner join orders on a = b limit 2 offset 3"#,
        r#"select * from customer natural full join orders"#,
        r#"select * from customer natural join orders left outer join detail using (id)"#,
        r#"select c_count cc, count(*) as custdist, sum(c_acctbal) as totacctbal
            from customer, orders ODS,
                (
                    select
                        c_custkey,
                        count(o_orderkey)
                    from
                        customer left outer join orders on
                            c_custkey = o_custkey
                            and o_comment not like '%:1%:2%'
                    group by
                        c_custkey
                ) as c_orders
            group by c_count
            order by custdist desc, c_count asc, totacctbal
            limit 10, totacctbal"#,
        r#"select * from t1 union select * from t2"#,
        r#"select * from t1 union select * from t2 union select * from t3"#,
        r#"select * from t1 union select * from t2 intersect select * from t3"#,
        r#"(select * from t1 union select * from t2) union select * from t3"#,
        r#"select * from t1 union (select * from t2 union select * from t3)"#,
    ];

    for case in cases {
        run_parser!(file, query, case);
    }
}

#[test]
fn test_query_error() {
    let mut mint = Mint::new("tests/it/testdata");
    let mut file = mint.new_goldenfile("query-error.txt").unwrap();
    let cases = &[
        r#"select * from customer join where a = b"#,
        r#"select * from join customer"#,
        r#"select * from customer natural inner join orders on a = b"#,
        r#"select * order a"#,
        r#"select * order"#,
        r#"select number + 5 as a, cast(number as float(255))"#,
        r#"select 1 1"#,
    ];

    for case in cases {
        run_parser!(file, query, case);
    }
}

#[test]
fn test_expr() {
    let mut mint = Mint::new("tests/it/testdata");
    let mut file = mint.new_goldenfile("expr.txt").unwrap();

    let cases = &[
        r#"a"#,
        r#"'I''m who I\'m.'"#,
        r#"'\776 \n \t \u0053 \xaa'"#,
        r#"char(0xD0, 0xBF, 0xD1)"#,
        r#"[42, 3.5, 4., .001, 5e2, 1.925e-3, .38e+7, 1.e-01, 0xfff, x'deedbeef']"#,
        r#"123456789012345678901234567890"#,
        r#"x'123456789012345678901234567890'"#,
        r#"1e100000000000000"#,
        r#"-1"#,
        r#"(1,)"#,
        r#"(1,2)"#,
        r#"(1,2,)"#,
        r#"[1]"#,
        r#"[1,]"#,
        r#"[[1]]"#,
        r#"[[1],[2]]"#,
        r#"[[[1,2,3],[4,5,6]],[[7,8,9]]][0][1][2]"#,
        r#"typeof(1 + 2)"#,
        r#"- - + + - 1 + + - 2"#,
        r#"0XFF + 0xff + 0xa + x'ffff'"#,
        r#"1 - -(- - -1)"#,
        r#"1 + a * c.d"#,
        r#"number % 2"#,
        r#"`t`:k1.k2"#,
        r#"col1 not between 1 and 2"#,
        r#"sum(col1)"#,
        r#""random"()"#,
        r#"random(distinct)"#,
        r#"covar_samp(number, number)"#,
        r#"CAST(col1 AS BIGINT UNSIGNED)"#,
        r#"TRY_CAST(col1 AS BIGINT UNSIGNED)"#,
        r#"trim(leading 'abc' from 'def')"#,
        r#"extract(year from d)"#,
        r#"position('a' in str)"#,
        r#"substring(a from b for c)"#,
        r#"substring(a, b, c)"#,
        r#"col1::UInt8"#,
        r#"(arr[0]:a).b"#,
        r#"arr[4]["k"]"#,
        r#"a rlike '^11'"#,
        r#"G.E.B IS NOT NULL AND col1 not between col2 and (1 + col3) DIV sum(col4)"#,
        r#"sum(CASE WHEN n2.n_name = 'GERMANY' THEN ol_amount ELSE 0 END) / CASE WHEN sum(ol_amount) = 0 THEN 1 ELSE sum(ol_amount) END"#,
        r#"p_partkey = l_partkey
            AND p_brand = 'Brand#12'
            AND p_container IN ('SM CASE', 'SM BOX', 'SM PACK', 'SM PKG')
            AND l_quantity >= CAST (1 AS smallint) AND l_quantity <= CAST (1 + 10 AS smallint)
            AND p_size BETWEEN CAST (1 AS smallint) AND CAST (5 AS smallint)
            AND l_shipmode IN ('AIR', 'AIR REG')
            AND l_shipinstruct = 'DELIVER IN PERSON'"#,
        r#"nullif(1, 1)"#,
        r#"nullif(a, b)"#,
<<<<<<< HEAD
        //r#"coalesce(1, 2, 3)"#,
        //r#"coalesce(a, b, c)"#,
=======
        r#"ifnull(1, 1)"#,
        r#"ifnull(a, b)"#,
>>>>>>> c6e3530f
    ];

    for case in cases {
        run_parser!(file, expr, case);
    }
}

#[test]
fn test_expr_error() {
    let mut mint = Mint::new("tests/it/testdata");
    let mut file = mint.new_goldenfile("expr-error.txt").unwrap();

    let cases = &[
        r#"5 * (a and ) 1"#,
        r#"a + +"#,
        r#"CAST(col1 AS foo)"#,
        r#"1 a"#,
        r#"CAST(col1)"#,
        r#"G.E.B IS NOT NULL AND
            col1 NOT BETWEEN col2 AND
                AND 1 + col3 DIV sum(col4)"#,
    ];

    for case in cases {
        run_parser!(file, expr, case);
    }
}<|MERGE_RESOLUTION|>--- conflicted
+++ resolved
@@ -290,13 +290,10 @@
             AND l_shipinstruct = 'DELIVER IN PERSON'"#,
         r#"nullif(1, 1)"#,
         r#"nullif(a, b)"#,
-<<<<<<< HEAD
         //r#"coalesce(1, 2, 3)"#,
         //r#"coalesce(a, b, c)"#,
-=======
         r#"ifnull(1, 1)"#,
         r#"ifnull(a, b)"#,
->>>>>>> c6e3530f
     ];
 
     for case in cases {
