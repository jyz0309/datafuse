// Copyright 2020-2021 The Datafuse Authors.
//
// SPDX-License-Identifier: Apache-2.0.

#![allow(non_snake_case)]

use std::fmt::Debug;
use std::fmt::Display;
use std::fmt::Formatter;
use std::net::AddrParseError;
use std::string::FromUtf8Error;
use std::sync::Arc;

use backtrace::Backtrace;
use thiserror::Error;
use tonic::Code;
use tonic::Status;

pub static ABORT_SESSION: u16 = 42;
pub static ABORT_QUERY: u16 = 43;

#[derive(Clone)]
pub enum ErrorCodeBacktrace {
    Serialized(Arc<String>),
    Origin(Arc<Backtrace>),
}

impl ToString for ErrorCodeBacktrace {
    fn to_string(&self) -> String {
        match self {
            ErrorCodeBacktrace::Serialized(backtrace) => Arc::as_ref(backtrace).clone(),
            ErrorCodeBacktrace::Origin(backtrace) => {
                format!("{:?}", backtrace)
            }
        }
    }
}

#[derive(Error)]
pub struct ErrorCode {
    code: u16,
    display_text: String,
    // cause is only used to contain an `anyhow::Error`.
    // TODO: remove `cause` when we completely get rid of `anyhow::Error`.
    cause: Option<Box<dyn std::error::Error + Sync + Send>>,
    backtrace: Option<ErrorCodeBacktrace>,
}

impl ErrorCode {
    pub fn code(&self) -> u16 {
        self.code
    }

    pub fn message(&self) -> String {
        self.cause
            .as_ref()
            .map(|cause| format!("{}\n{:?}", self.display_text, cause))
            .unwrap_or_else(|| self.display_text.clone())
    }

    pub fn add_message(self, msg: String) -> Self {
        Self {
            code: self.code(),
            display_text: format!("{}\n{}", msg, self.display_text),
            cause: self.cause,
            backtrace: self.backtrace,
        }
    }

    pub fn backtrace(&self) -> Option<ErrorCodeBacktrace> {
        self.backtrace.clone()
    }

    pub fn backtrace_str(&self) -> String {
        match self.backtrace.as_ref() {
            None => "".to_string(),
            Some(backtrace) => backtrace.to_string(),
        }
    }
}

macro_rules! as_item {
    ($i:item) => {
        $i
    };
}

macro_rules! build_exceptions {
    ($($body:tt($code:expr)),*$(,)*) => {
        as_item! {
            impl ErrorCode {
                $(
                pub fn $body(display_text: impl Into<String>) -> ErrorCode {
                    ErrorCode {
                        code:$code,
                        display_text: display_text.into(),
                        cause: None,
                        backtrace: Some(ErrorCodeBacktrace::Origin(Arc::new(Backtrace::new()))),
                    }
                })*
            }
        }
    }
}

build_exceptions! {
    Ok(0),
    UnknownTypeOfQuery(1),
    UnImplement(2),
    UnknownDatabase(3),
    UnknownSetting(4),
    SyntaxException(5),
    BadArguments(6),
    IllegalDataType(7),
    UnknownFunction(8),
    IllegalFunctionState(9),
    BadDataValueType(10),
    UnknownPlan(11),
    IllegalPipelineState(12),
    BadTransformType(13),
    IllegalTransformConnectionState(14),
    LogicalError(15),
    EmptyData(16),
    DataStructMissMatch(17),
    BadDataArrayLength(18),
    UnknownContextID(19),
    UnknownVariable(20),
    UnknownTableFunction(21),
    BadOption(22),
    CannotReadFile(23),
    ParquetError(24),
    UnknownTable(25),
    IllegalAggregateExp(26),
    UnknownAggregateFunction(27),
    NumberArgumentsNotMatch(28),
    NotFoundStream(29),
    EmptyDataFromServer(30),
    NotFoundLocalNode(31),
    PlanScheduleError(32),
    BadPlanInputs(33),
    DuplicateClusterNode(34),
    NotFoundClusterNode(35),
    BadAddressFormat(36),
    DnsParseError(37),
    CannotConnectNode(38),
    DuplicateGetStream(39),
    Timeout(40),
    TooManyUserConnections(41),
    AbortedSession(ABORT_SESSION),
    AbortedQuery(ABORT_QUERY),
    NotFoundSession(44),
    CannotListenerPort(45),
    BadBytes(46),
    InitPrometheusFailure(47),
    ScalarSubqueryBadRows(48),
    Overflow(49),
    InvalidMetaBinaryFormat(50),
    AuthenticateFailure(51),
<<<<<<< HEAD
    UnknownSession(52),
=======
    TLSConfigurationFailure(52),
>>>>>>> dd03f129


    // uncategorized
    UnexpectedResponseType(600),

    UnknownException(1000),
    TokioError(1001),
}

// Store errors
build_exceptions! {

    FileMetaNotFound(2001),
    FileDamaged(2002),

    // store node errors

    UnknownNode(2101),

    // meta service errors

    // meta service does not work.
    MetaServiceError(2201),
    // meta service is shut down.
    MetaServiceShutdown(2202),
    // meta service is unavailable for now.
    MetaServiceUnavailable(2203),

    // config errors

    InvalidConfig(2301),

    // meta store errors

    MetaStoreDamaged(2401),
    MetaStoreAlreadyExists(2402),
    MetaStoreNotFound(2403),

    // FuseStore server error

    FuseStoreError(2501),


    // TODO
    // We may need to separate front-end errors from API errors (and system errors?)
    // That may depend which components are using these error codes, and for what purposes,
    // let's figure it out latter.

    // user-api error codes
    UnknownUser(3000),
    UserAlreadyExists(3001),
    IllegalUserInfoFormat(3002),

    // meta-api error codes
    DatabaseAlreadyExists(4001),
    TableAlreadyExists(4003),
    IllegalMetaOperationArgument(4004),
    IllegalSchema(4005),
    IllegalMetaState(4005),
    MetaNodeInternalError(4006),

    // storage-api error codes
    IllegalScanPlan(5000),
    ReadFileError(5001),
    BrokenChannel(5002),

    // kv-api error codes
    UnknownKey(6000),

}
// General errors
build_exceptions! {

    // A task that already stopped and can not stop twice.
    AlreadyStarted(7101),

    // A task that already started and can not start twice.
    AlreadyStopped(7102),

}

pub type Result<T> = std::result::Result<T, ErrorCode>;

impl Debug for ErrorCode {
    fn fmt(&self, f: &mut Formatter<'_>) -> std::fmt::Result {
        write!(
            f,
            "Code: {}, displayText = {}.",
            self.code(),
            self.message(),
        )?;

        match self.backtrace.as_ref() {
            None => Ok(()), // no backtrace
            Some(backtrace) => {
                // TODO: Custom stack frame format for print
                match backtrace {
                    ErrorCodeBacktrace::Origin(backtrace) => write!(f, "\n\n{:?}", backtrace),
                    ErrorCodeBacktrace::Serialized(backtrace) => write!(f, "\n\n{:?}", backtrace),
                }
            }
        }
    }
}

impl Display for ErrorCode {
    fn fmt(&self, f: &mut Formatter<'_>) -> std::fmt::Result {
        write!(
            f,
            "Code: {}, displayText = {}.",
            self.code(),
            self.message(),
        )
    }
}

#[derive(Error)]
enum OtherErrors {
    AnyHow { error: anyhow::Error },
}

impl Display for OtherErrors {
    fn fmt(&self, f: &mut Formatter<'_>) -> std::fmt::Result {
        match self {
            OtherErrors::AnyHow { error } => write!(f, "{}", error),
        }
    }
}

impl Debug for OtherErrors {
    fn fmt(&self, f: &mut Formatter<'_>) -> std::fmt::Result {
        match self {
            OtherErrors::AnyHow { error } => write!(f, "{:?}", error),
        }
    }
}

impl From<anyhow::Error> for ErrorCode {
    fn from(error: anyhow::Error) -> Self {
        ErrorCode {
            code: 1002,
            display_text: String::from(""),
            cause: Some(Box::new(OtherErrors::AnyHow { error })),
            backtrace: None,
        }
    }
}

impl From<std::num::ParseIntError> for ErrorCode {
    fn from(error: std::num::ParseIntError) -> Self {
        ErrorCode::from_std_error(error)
    }
}

impl From<std::num::ParseFloatError> for ErrorCode {
    fn from(error: std::num::ParseFloatError) -> Self {
        ErrorCode::from_std_error(error)
    }
}

impl From<common_arrow::arrow::error::ArrowError> for ErrorCode {
    fn from(error: common_arrow::arrow::error::ArrowError) -> Self {
        ErrorCode::from_std_error(error)
    }
}

impl From<serde_json::Error> for ErrorCode {
    fn from(error: serde_json::Error) -> Self {
        ErrorCode::from_std_error(error)
    }
}

impl From<sqlparser::parser::ParserError> for ErrorCode {
    fn from(error: sqlparser::parser::ParserError) -> Self {
        ErrorCode::from_std_error(error)
    }
}

impl From<std::io::Error> for ErrorCode {
    fn from(error: std::io::Error) -> Self {
        ErrorCode::from_std_error(error)
    }
}

impl From<std::net::AddrParseError> for ErrorCode {
    fn from(error: AddrParseError) -> Self {
        ErrorCode::BadAddressFormat(format!("Bad address format, cause: {}", error))
    }
}

impl From<FromUtf8Error> for ErrorCode {
    fn from(error: FromUtf8Error) -> Self {
        ErrorCode::BadBytes(format!(
            "Bad bytes, cannot parse bytes with UTF8, cause: {}",
            error
        ))
    }
}

impl From<prost::EncodeError> for ErrorCode {
    fn from(error: prost::EncodeError) -> Self {
        ErrorCode::BadBytes(format!(
            "Bad bytes, cannot parse bytes with prost, cause: {}",
            error
        ))
    }
}

impl ErrorCode {
    pub fn from_std_error<T: std::error::Error>(error: T) -> Self {
        ErrorCode {
            code: 1002,
            display_text: format!("{}", error),
            cause: None,
            backtrace: Some(ErrorCodeBacktrace::Origin(Arc::new(Backtrace::new()))),
        }
    }

    pub fn create(
        code: u16,
        display_text: String,
        backtrace: Option<ErrorCodeBacktrace>,
    ) -> ErrorCode {
        ErrorCode {
            code,
            display_text,
            cause: None,
            backtrace,
        }
    }
}

/// Provides the `map_err_to_code` method for `Result`.
///
/// ```
/// use common_exception::ToErrorCode;
/// use common_exception::ErrorCode;
///
/// let x: std::result::Result<(), std::fmt::Error> = Err(std::fmt::Error {});
/// let y: common_exception::Result<()> =
///     x.map_err_to_code(ErrorCode::UnknownException, || 123);
///
/// assert_eq!(
///     "Code: 1000, displayText = 123, cause: an error occurred when formatting an argument.",
///     format!("{}", y.unwrap_err())
/// );
/// ```
pub trait ToErrorCode<T, E, CtxFn>
where E: Display + Send + Sync + 'static
{
    /// Wrap the error value with ErrorCode. It is lazily evaluated:
    /// only when an error does occur.
    ///
    /// `err_code_fn` is one of the ErrorCode builder function such as `ErrorCode::Ok`.
    /// `context_fn` builds display_text for the ErrorCode.
    fn map_err_to_code<ErrFn, D>(self, err_code_fn: ErrFn, context_fn: CtxFn) -> Result<T>
    where
        ErrFn: FnOnce(String) -> ErrorCode,
        D: Display,
        CtxFn: FnOnce() -> D;
}

impl<T, E, CtxFn> ToErrorCode<T, E, CtxFn> for std::result::Result<T, E>
where E: Display + Send + Sync + 'static
{
    fn map_err_to_code<ErrFn, D>(self, make_exception: ErrFn, context_fn: CtxFn) -> Result<T>
    where
        ErrFn: FnOnce(String) -> ErrorCode,
        D: Display,
        CtxFn: FnOnce() -> D,
    {
        self.map_err(|error| {
            let err_text = format!("{}, cause: {}", context_fn(), error);
            make_exception(err_text)
        })
    }
}

// ===  ser/de to/from tonic::Status ===

#[derive(serde::Serialize, serde::Deserialize)]
struct SerializedError {
    code: u16,
    message: String,
    backtrace: String,
}

impl From<&Status> for ErrorCode {
    fn from(status: &Status) -> Self {
        match status.code() {
            tonic::Code::Unknown => {
                match serde_json::from_slice::<SerializedError>(status.details()) {
                    Err(error) => ErrorCode::from(error),
                    Ok(serialized_error) => match serialized_error.backtrace.len() {
                        0 => {
                            ErrorCode::create(serialized_error.code, serialized_error.message, None)
                        }
                        _ => ErrorCode::create(
                            serialized_error.code,
                            serialized_error.message,
                            Some(ErrorCodeBacktrace::Serialized(Arc::new(
                                serialized_error.backtrace,
                            ))),
                        ),
                    },
                }
            }
            _ => ErrorCode::UnImplement(status.to_string()),
        }
    }
}

impl From<Status> for ErrorCode {
    fn from(status: Status) -> Self {
        (&status).into()
    }
}

impl From<ErrorCode> for Status {
    fn from(err: ErrorCode) -> Self {
        let rst_json = serde_json::to_vec::<SerializedError>(&SerializedError {
            code: err.code(),
            message: err.message(),
            backtrace: {
                let mut str = err.backtrace_str();
                str.truncate(2 * 1024);
                str
            },
        });

        match rst_json {
            Ok(serialized_error_json) => {
                // Code::Internal will be used by h2, if something goes wrong internally.
                // To distinguish from that, we use Code::Unknown here
                Status::with_details(Code::Unknown, err.message(), serialized_error_json.into())
            }
            Err(error) => Status::unknown(error.to_string()),
        }
    }
}

impl Clone for ErrorCode {
    fn clone(&self) -> Self {
        ErrorCode::create(self.code(), self.message(), self.backtrace())
    }
}<|MERGE_RESOLUTION|>--- conflicted
+++ resolved
@@ -156,11 +156,8 @@
     Overflow(49),
     InvalidMetaBinaryFormat(50),
     AuthenticateFailure(51),
-<<<<<<< HEAD
-    UnknownSession(52),
-=======
     TLSConfigurationFailure(52),
->>>>>>> dd03f129
+    UnknownSession(53),
 
 
     // uncategorized
