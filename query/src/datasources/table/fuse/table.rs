//  Copyright 2021 Datafuse Labs.
//
//  Licensed under the Apache License, Version 2.0 (the "License");
//  you may not use this file except in compliance with the License.
//  You may obtain a copy of the License at
//
//      http://www.apache.org/licenses/LICENSE-2.0
//
//  Unless required by applicable law or agreed to in writing, software
//  distributed under the License is distributed on an "AS IS" BASIS,
//  WITHOUT WARRANTIES OR CONDITIONS OF ANY KIND, either express or implied.
//  See the License for the specific language governing permissions and
//  limitations under the License.
//

use std::any::Any;

use common_dal::read_obj;
use common_exception::Result;
use common_meta_types::TableInfo;
use common_planners::Extras;
use common_planners::InsertIntoPlan;
use common_planners::Partitions;
use common_planners::ReadDataSourcePlan;
use common_planners::Statistics;
use common_planners::TruncateTablePlan;
use common_streams::SendableDataBlockStream;

use super::util;
use crate::catalogs::Table;
use crate::datasources::context::TableContext;
use crate::datasources::table::fuse::TableSnapshot;
use crate::sessions::DatabendQueryContextRef;

pub struct FuseTable {
    pub(crate) table_info: TableInfo,
}

impl FuseTable {
    pub fn try_create(table_info: TableInfo, _table_ctx: TableContext) -> Result<Box<dyn Table>> {
        Ok(Box::new(FuseTable { table_info }))
    }
}

#[async_trait::async_trait]
impl Table for FuseTable {
    fn is_local(&self) -> bool {
        false
    }

    fn as_any(&self) -> &dyn Any {
        self
    }

    fn get_table_info(&self) -> &TableInfo {
        &self.table_info
    }

<<<<<<< HEAD
    async fn read_partitions(
=======
    fn benefit_column_prune(&self) -> bool {
        true
    }

    fn read_partitions(
>>>>>>> 18dbf54f
        &self,
        ctx: DatabendQueryContextRef,
        push_downs: Option<Extras>,
    ) -> Result<(Statistics, Partitions)> {
<<<<<<< HEAD
        self.do_read_partitions(io_ctx.as_ref(), push_downs).await
=======
        self.do_read_partitions(ctx, push_downs)
>>>>>>> 18dbf54f
    }

    async fn read(
        &self,
        ctx: DatabendQueryContextRef,
        plan: &ReadDataSourcePlan,
    ) -> Result<SendableDataBlockStream> {
        self.do_read(ctx, &plan.push_downs).await
    }

    async fn append_data(
        &self,
        ctx: DatabendQueryContextRef,
        insert_plan: InsertIntoPlan,
        stream: SendableDataBlockStream,
    ) -> Result<()> {
        self.do_append(ctx, insert_plan, stream).await
    }

    async fn truncate(
        &self,
        ctx: DatabendQueryContextRef,
        truncate_plan: TruncateTablePlan,
    ) -> Result<()> {
        self.do_truncate(ctx, truncate_plan).await
    }
}

impl FuseTable {
    pub(crate) fn snapshot_loc(&self) -> Option<String> {
        self.table_info
            .options()
            .get(util::TBL_OPT_KEY_SNAPSHOT_LOC)
            .cloned()
    }

    pub(crate) async fn table_snapshot(
        &self,
        ctx: DatabendQueryContextRef,
    ) -> Result<Option<TableSnapshot>> {
        if let Some(loc) = self.snapshot_loc() {
            let da = ctx.get_data_accessor()?;
            Ok(Some(read_obj(da, loc.to_string()).await?))
        } else {
            Ok(None)
        }
    }
}<|MERGE_RESOLUTION|>--- conflicted
+++ resolved
@@ -56,24 +56,16 @@
         &self.table_info
     }
 
-<<<<<<< HEAD
-    async fn read_partitions(
-=======
     fn benefit_column_prune(&self) -> bool {
         true
     }
 
-    fn read_partitions(
->>>>>>> 18dbf54f
+    async fn read_partitions(
         &self,
         ctx: DatabendQueryContextRef,
         push_downs: Option<Extras>,
     ) -> Result<(Statistics, Partitions)> {
-<<<<<<< HEAD
-        self.do_read_partitions(io_ctx.as_ref(), push_downs).await
-=======
-        self.do_read_partitions(ctx, push_downs)
->>>>>>> 18dbf54f
+        self.do_read_partitions(ctx, push_downs).await
     }
 
     async fn read(
