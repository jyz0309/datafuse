// Copyright 2021 Datafuse Labs.
//
// Licensed under the Apache License, Version 2.0 (the "License");
// you may not use this file except in compliance with the License.
// You may obtain a copy of the License at
//
//     http://www.apache.org/licenses/LICENSE-2.0
//
// Unless required by applicable law or agreed to in writing, software
// distributed under the License is distributed on an "AS IS" BASIS,
// WITHOUT WARRANTIES OR CONDITIONS OF ANY KIND, either express or implied.
// See the License for the specific language governing permissions and
// limitations under the License.
//
// Borrow from apache/arrow/rust/datafusion/src/sql/sql_parser
// See notice.md

use std::collections::HashMap;
use std::time::Instant;

use common_exception::ErrorCode;
use metrics::histogram;
use sqlparser::ast::Value;
use sqlparser::dialect::keywords::Keyword;
use sqlparser::dialect::Dialect;
use sqlparser::dialect::GenericDialect;
use sqlparser::parser::Parser;
use sqlparser::parser::ParserError;
use sqlparser::tokenizer::Token;
use sqlparser::tokenizer::Tokenizer;
use sqlparser::tokenizer::Whitespace;

use super::statements::DfShowRoles;
use crate::sql::statements::DfShowEngines;
use crate::sql::statements::DfShowMetrics;
use crate::sql::statements::DfShowProcessList;
use crate::sql::statements::DfShowSettings;
use crate::sql::statements::DfShowUsers;
use crate::sql::DfHint;
use crate::sql::DfStatement;

// Use `Parser::expected` instead, if possible
#[macro_export]
macro_rules! parser_err {
    ($MSG:expr) => {
        Err(ParserError::ParserError($MSG.to_string().into()))
    };
}

/// SQL Parser
pub struct DfParser<'a> {
    pub(crate) parser: Parser<'a>,
}

impl<'a> DfParser<'a> {
    /// Parse the specified tokens
    pub fn new(sql: &str) -> Result<Self, ParserError> {
        let dialect = &GenericDialect {};
        DfParser::new_with_dialect(sql, dialect)
    }

    /// Parse the specified tokens with dialect
    pub fn new_with_dialect(sql: &str, dialect: &'a dyn Dialect) -> Result<Self, ParserError> {
        let mut tokenizer = Tokenizer::new(dialect, sql);
        let tokens = tokenizer.tokenize()?;

        Ok(DfParser {
            parser: Parser::new(tokens, dialect),
        })
    }

    /// Parse a SQL statement and produce a set of statements with dialect
    pub fn parse_sql(sql: &str) -> Result<(Vec<DfStatement>, Vec<DfHint>), ErrorCode> {
        let dialect = &GenericDialect {};
        let start = Instant::now();
        let result = DfParser::parse_sql_with_dialect(sql, dialect)?;
        histogram!(super::metrics::METRIC_PARSER_USEDTIME, start.elapsed());
        Ok(result)
    }

    /// Parse a SQL statement and produce a set of statements
    pub fn parse_sql_with_dialect(
        sql: &str,
        dialect: &dyn Dialect,
    ) -> Result<(Vec<DfStatement>, Vec<DfHint>), ParserError> {
        let mut parser = DfParser::new_with_dialect(sql, dialect)?;
        let mut stmts = Vec::new();

        let mut expecting_statement_delimiter = false;
        loop {
            // ignore empty statements (between successive statement delimiters)
            while parser.parser.consume_token(&Token::SemiColon) {
                expecting_statement_delimiter = false;
            }

            if parser.parser.peek_token() == Token::EOF {
                break;
            }
            if expecting_statement_delimiter {
                return parser.expected("end of statement", parser.parser.peek_token());
            }

            let statement = parser.parse_statement()?;
            stmts.push(statement);
            expecting_statement_delimiter = true;
        }

        let mut hints = Vec::new();

        let mut parser = DfParser::new_with_dialect(sql, dialect)?;
        loop {
            let token = parser.parser.next_token_no_skip();
            match token {
                Some(Token::Whitespace(Whitespace::SingleLineComment { comment, prefix })) => {
                    hints.push(DfHint::create_from_comment(comment, prefix));
                }
                Some(Token::Whitespace(Whitespace::Newline)) | Some(Token::EOF) | None => break,
                _ => continue,
            }
        }
        Ok((stmts, hints))
    }

    /// Report unexpected token
    pub(crate) fn expected<T>(&self, expected: &str, found: Token) -> Result<T, ParserError> {
        parser_err!(format!("Expected {}, found: {}", expected, found))
    }

    /// Parse a new expression
    pub fn parse_statement(&mut self) -> Result<DfStatement, ParserError> {
        match self.parser.peek_token() {
            Token::Word(w) => {
                match w.keyword {
                    Keyword::CREATE => {
                        self.parser.next_token();
                        self.parse_create()
                    }
                    Keyword::ALTER => {
                        self.parser.next_token();
                        self.parse_alter()
                    }
                    Keyword::DESC => {
                        self.parser.next_token();
                        self.parse_describe()
                    }
                    Keyword::DESCRIBE => {
                        self.parser.next_token();
                        self.parse_describe()
                    }
                    Keyword::DROP => {
                        self.parser.next_token();
                        self.parse_drop()
                    }
                    Keyword::EXPLAIN => {
                        self.parser.next_token();
                        self.parse_explain()
                    }
                    Keyword::SHOW => {
                        self.parser.next_token();
                        self.parse_show()
                    }
                    Keyword::TRUNCATE => self.parse_truncate(),
                    Keyword::RENAME => self.parse_rename(),
                    Keyword::SET => self.parse_set(),
                    Keyword::INSERT => self.parse_insert(),
                    Keyword::SELECT | Keyword::WITH | Keyword::VALUES => self.parse_query(),
                    Keyword::GRANT => {
                        self.parser.next_token();
                        self.parse_grant_privilege()
                    }
                    Keyword::REVOKE => {
                        self.parser.next_token();
                        self.parse_revoke()
                    }
                    Keyword::COPY => {
                        self.parser.next_token();
                        self.parse_copy()
                    }
                    Keyword::CALL => {
                        self.parser.next_token();
                        self.parse_call()
                    }
                    Keyword::NoKeyword => match w.value.to_uppercase().as_str() {
                        // Use database
                        "USE" => self.parse_use_database(),
                        "KILL" => self.parse_kill_query(),
                        "OPTIMIZE" => self.parse_optimize(),
                        "SUDO" => self.parse_admin_command(),
                        _ => self.expected("Keyword", self.parser.peek_token()),
                    },
                    _ => self.expected("an SQL statement", Token::Word(w)),
                }
            }
            Token::LParen => self.parse_query(),
            unexpected => self.expected("an SQL statement", unexpected),
        }
    }

    fn parse_create(&mut self) -> Result<DfStatement, ParserError> {
        match self.parser.next_token() {
            Token::Word(w) => {
                //TODO:make stage to sql parser keyword
                match w.keyword {
                    Keyword::TABLE => self.parse_create_table(),
                    Keyword::DATABASE => self.parse_create_database(),
                    Keyword::USER => self.parse_create_user(),
                    Keyword::ROLE => self.parse_create_role(),
                    Keyword::FUNCTION => self.parse_create_udf(),
                    Keyword::STAGE => self.parse_create_stage(),
                    _ => self.expected("create statement", Token::Word(w)),
                }
            }
            unexpected => self.expected("create statement", unexpected),
        }
    }

    /// This is a copy from sqlparser
    /// Parse a literal value (numbers, strings, date/time, booleans)
    #[allow(dead_code)]
    fn parse_value(&mut self) -> Result<Value, ParserError> {
        match self.parser.next_token() {
            Token::Word(w) => match w.keyword {
                Keyword::TRUE => Ok(Value::Boolean(true)),
                Keyword::FALSE => Ok(Value::Boolean(false)),
                Keyword::NULL => Ok(Value::Null),
                Keyword::NoKeyword if w.quote_style.is_some() => match w.quote_style {
                    Some('"') => Ok(Value::DoubleQuotedString(w.value)),
                    Some('\'') => Ok(Value::SingleQuotedString(w.value)),
                    _ => self.expected("A value?", Token::Word(w))?,
                },
                _ => self.expected("a concrete value", Token::Word(w)),
            },
            // The call to n.parse() returns a bigdecimal when the
            // bigdecimal feature is enabled, and is otherwise a no-op
            // (i.e., it returns the input string).
            Token::Number(ref n, l) => match n.parse() {
                Ok(n) => Ok(Value::Number(n, l)),
                Err(e) => parser_err!(format!("Could not parse '{}' as number: {}", n, e)),
            },
            Token::SingleQuotedString(ref s) => Ok(Value::SingleQuotedString(s.to_string())),
            Token::NationalStringLiteral(ref s) => Ok(Value::NationalStringLiteral(s.to_string())),
            Token::HexStringLiteral(ref s) => Ok(Value::HexStringLiteral(s.to_string())),
            unexpected => self.expected("a value", unexpected),
        }
    }

    pub(crate) fn parse_value_or_ident(&mut self) -> Result<String, ParserError> {
        match self.parser.next_token() {
            Token::Word(w) => match w.keyword {
                Keyword::TRUE => Ok("true".to_string()),
                Keyword::FALSE => Ok("false".to_string()),
                Keyword::NULL => Ok("null".to_string()),
                _ => Ok(w.value),
            },
            // The call to n.parse() returns a bigdecimal when the
            // bigdecimal feature is enabled, and is otherwise a no-op
            // (i.e., it returns the input string).
            Token::Number(n, _) => Ok(n),
            Token::SingleQuotedString(s) => Ok(s),
            Token::NationalStringLiteral(s) => Ok(s),
            Token::HexStringLiteral(s) => Ok(s),
            unexpected => self.expected("a value", unexpected),
        }
    }

    fn parse_alter(&mut self) -> Result<DfStatement, ParserError> {
        match self.parser.next_token() {
            Token::Word(w) => match w.keyword {
                Keyword::USER => self.parse_alter_user(),
                Keyword::FUNCTION => self.parse_alter_udf(),
                _ => self.expected("keyword USER or FUNCTION", Token::Word(w)),
            },
            unexpected => self.expected("alter statement", unexpected),
        }
    }

    fn parse_describe(&mut self) -> Result<DfStatement, ParserError> {
        match self.parser.next_token() {
            Token::Word(w) => match w.keyword {
                Keyword::TABLE => self.parse_desc_table(),
                Keyword::STAGE => self.parse_desc_stage(),

                _ => {
                    self.parser.prev_token();
                    self.parse_desc_table()
                }
            },
            unexpected => self.expected("describe statement", unexpected),
        }
    }

<<<<<<< HEAD
    fn parse_rename(&mut self) -> Result<DfStatement, ParserError> {
        self.parser.next_token();
        self.parse_rename_table()
    }

    /// Drop database/table.
=======
    /// Drop database/table/stage.
>>>>>>> de1ae4a1
    fn parse_drop(&mut self) -> Result<DfStatement, ParserError> {
        match self.parser.next_token() {
            Token::Word(w) => match w.keyword {
                Keyword::DATABASE => self.parse_drop_database(),
                Keyword::TABLE => self.parse_drop_table(),
                Keyword::USER => self.parse_drop_user(),
                Keyword::ROLE => self.parse_drop_role(),
                Keyword::FUNCTION => self.parse_drop_udf(),
                Keyword::STAGE => self.parse_drop_stage(),
                _ => self.expected("drop statement", Token::Word(w)),
            },
            unexpected => self.expected("drop statement", unexpected),
        }
    }

    fn parse_show(&mut self) -> Result<DfStatement, ParserError> {
        if self.consume_token("TABLES") {
            self.parse_show_tables()
        } else if self.consume_token("DATABASES") {
            self.parse_show_databases()
        } else if self.consume_token("SETTINGS") {
            Ok(DfStatement::ShowSettings(DfShowSettings))
        } else if self.consume_token("CREATE") {
            self.parse_show_create()
        } else if self.consume_token("PROCESSLIST") {
            Ok(DfStatement::ShowProcessList(DfShowProcessList))
        } else if self.consume_token("METRICS") {
            Ok(DfStatement::ShowMetrics(DfShowMetrics))
        } else if self.consume_token("USERS") {
            Ok(DfStatement::ShowUsers(DfShowUsers))
        } else if self.consume_token("ROLES") {
            Ok(DfStatement::ShowRoles(DfShowRoles))
        } else if self.consume_token("GRANTS") {
            self.parse_show_grants()
        } else if self.consume_token("FUNCTIONS") {
            self.parse_show_functions()
        } else if self.consume_token("ENGINES") {
            Ok(DfStatement::ShowEngines(DfShowEngines))
        } else {
            self.expected("show statement", self.parser.peek_token())
        }
    }

    fn parse_show_create(&mut self) -> Result<DfStatement, ParserError> {
        match self.parser.next_token() {
            Token::Word(w) => match w.keyword {
                Keyword::TABLE => self.parse_show_create_table(),
                Keyword::DATABASE => self.parse_show_create_database(),
                _ => self.expected("show create statement", Token::Word(w)),
            },
            unexpected => self.expected("show create statement", unexpected),
        }
    }

    fn parse_truncate(&mut self) -> Result<DfStatement, ParserError> {
        self.parser.next_token();
        match self.parser.next_token() {
            Token::Word(w) => match w.keyword {
                Keyword::TABLE => self.parse_truncate_table(),
                _ => self.expected("truncate statement", Token::Word(w)),
            },
            unexpected => self.expected("truncate statement", unexpected),
        }
    }

    pub(crate) fn parse_options(&mut self) -> Result<HashMap<String, String>, ParserError> {
        let mut options = HashMap::new();
        loop {
            let name = self.parser.parse_identifier();
            if name.is_err() {
                self.parser.prev_token();
                break;
            }
            let name = name.unwrap();
            if !self.parser.consume_token(&Token::Eq) {
                // only paired values are considered as options
                self.parser.prev_token();
                break;
            }
            let value = self.parse_value_or_ident()?;

            options.insert(name.to_string().to_lowercase(), value);
        }
        Ok(options)
    }

    pub(crate) fn parse_list(&mut self, token: &Token) -> Result<Vec<String>, ParserError> {
        let mut list: Vec<String> = vec![];
        loop {
            let value = self.parse_value_or_ident()?;
            list.push(value.to_string());

            if !self.parser.consume_token(token) {
                break;
            }
        }
        Ok(list)
    }

    pub(crate) fn consume_token(&mut self, expected: &str) -> bool {
        if self.parser.peek_token().to_string().to_uppercase() == *expected.to_uppercase() {
            self.parser.next_token();
            true
        } else {
            false
        }
    }

    pub(crate) fn consume_token_until_or_end(&mut self, until_tokens: Vec<&str>) -> Vec<String> {
        let mut tokens = vec![];

        loop {
            let next_token = self.parser.peek_token();

            if next_token == Token::EOF
                || next_token == Token::SemiColon
                || until_tokens.contains(&next_token.to_string().to_uppercase().as_str())
            {
                break;
            }

            tokens.push(self.parser.next_token().to_string());
        }

        tokens
    }

    pub(crate) fn expect_token(&mut self, expected: &str) -> Result<(), ParserError> {
        if self.consume_token(expected) {
            Ok(())
        } else {
            self.expected(expected, self.parser.peek_token())
        }
    }
}<|MERGE_RESOLUTION|>--- conflicted
+++ resolved
@@ -289,16 +289,12 @@
         }
     }
 
-<<<<<<< HEAD
     fn parse_rename(&mut self) -> Result<DfStatement, ParserError> {
         self.parser.next_token();
         self.parse_rename_table()
     }
 
-    /// Drop database/table.
-=======
     /// Drop database/table/stage.
->>>>>>> de1ae4a1
     fn parse_drop(&mut self) -> Result<DfStatement, ParserError> {
         match self.parser.next_token() {
             Token::Word(w) => match w.keyword {
