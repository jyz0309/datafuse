--- conflicted
+++ resolved
@@ -50,38 +50,6 @@
 
 ![Datafuse Architecture](https://datafuse-1253727613.cos.ap-hongkong.myqcloud.com/datafuse-v20210810.svg)
 
-<<<<<<< HEAD
-## Performance
-
-* **Memory SIMD-Vector processing performance only**
-* Dataset: 100,000,000,000 (100 Billion)
-* Hardware: AMD Ryzen 7 PRO 4750U, 8 CPU Cores, 16 Threads
-* Rust: rustc 1.55.0-nightly (868c702d0 2021-06-30)
-* Build with Link-time Optimization and Using CPU Specific Instructions
-* ClickHouse server version 21.4.6 revision 54447
-
-
-| Query                                                        | DatafuseQuery (v0.4.48-nightly)                                  | ClickHouse (v21.4.6)                                         |
-| ------------------------------------------------------------ | --------------------------------------------------- | ------------------------------------------------------------ |
-| SELECT avg(number) FROM numbers_mt(100000000000)             | 4.35 s.<br /> (22.97 billion rows/s., 183.91 GB/s.) | **×1.4 slow, (6.04 s.)** <br /> (16.57 billion rows/s., 132.52 GB/s.) |
-| SELECT sum(number) FROM numbers_mt(100000000000)             | 4.20 s.<br />(23.79 billion rows/s., 190.50 GB/s.)  | **×1.4 slow, (5.90 s.)** <br />(16.95 billion rows/s., 135.62 GB/s.) |
-| SELECT min(number) FROM numbers_mt(100000000000)             | 4.92 s.<br />(20.31 billion rows/s., 162.64 GB/s.)  | **×2.7 slow, (13.05 s.)** <br /> (7.66 billion rows/s., 61.26 GB/s.) |
-| SELECT max(number) FROM numbers_mt(100000000000)             | 4.77 s.<br />(20.95 billion rows/s., 167.78 GB/s.)  | **×3.0 slow, (14.07 s.)** <br /> (7.11 billion rows/s., 56.86 GB/s.) |
-| SELECT count(number) FROM numbers_mt(100000000000)           | 2.91 s.<br />(34.33 billion rows/s., 274.90 GB/s.)  | **×1.3 slow, (3.71 s.)** <br /> (26.93 billion rows/s., 215.43 GB/s.) |
-| SELECT sum(number+number+number) FROM numbers_mt(100000000000) | 19.83 s.<br />(5.04 billion rows/s., 40.37 GB/s.)   | **×12.1 slow, (233.71 s.)** <br /> (427.87 million rows/s., 3.42 GB/s.) |
-| SELECT sum(number) / count(number) FROM numbers_mt(100000000000) | 3.90 s.<br />(25.62 billion rows/s., 205.13 GB/s.)  | **×2.5 slow, (9.70 s.)** <br /> (10.31 billion rows/s., 82.52 GB/s.) |
-| SELECT sum(number) / count(number), max(number), min(number) FROM numbers_mt(100000000000) | 8.28 s.<br />(12.07 billion rows/s., 96.66 GB/s.)   | **×4.0 slow, (32.87 s.)** <br /> (3.04 billion rows/s., 24.34 GB/s.) |
-| SELECT number FROM numbers_mt(10000000000) ORDER BY number DESC LIMIT 100 | 4.80 s.<br />(2.08 billion rows/s., 16.67 GB/s.)    | **×2.9 slow, (13.95 s.)** <br /> (716.62 million rows/s., 5.73 GB/s.) |
-| SELECT max(number), sum(number) FROM numbers_mt(1000000000) GROUP BY number % 3, number % 4, number % 5 | 6.31 s.<br />(158.49 million rows/s., 1.27 GB/s.) | **×1.02 fast, (6.18 s.)** <br /> (161.84 million rows/s., 1.29 GB/s.) |
-
-Note:
-
-* ClickHouse system.numbers_mt is <b>16-way</b> parallelism processing, [gist](https://gist.github.com/BohuTANG/bba7ec2c23da8017eced7118b59fc7d5)
-* DatafuseQuery system.numbers_mt is <b>16-way</b> parallelism processing, [gist](https://gist.github.com/BohuTANG/8c37f5390e129cfc9d648ff930d9ef03)
-
-=======
->>>>>>> b057e921
-
 ## Getting Started
 
 * [Quick Start](https://datafuse.rs/overview/architecture/)
